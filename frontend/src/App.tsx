import React from 'react';
import { BrowserRouter as Router, Routes, Route, Navigate } from 'react-router-dom';
import { ThemeProvider, createTheme } from '@mui/material/styles';
import CssBaseline from '@mui/material/CssBaseline';
import { Box } from '@mui/material';
import Layout from './components/Layout';
import Dashboard from './pages/Dashboard';
import Courses from './pages/Courses';
import Students from './pages/Students';
import Exams from './pages/Exams';
import Tasks from './pages/Tasks';
import Performance from './pages/Performance';
import Analytics from './pages/Analytics';
import TaskGeneration from './pages/TaskGeneration';
import Profile from './pages/Profile';
<<<<<<< HEAD
import WelcomePage from './pages/Welcome';
import './index.css';
=======
import StudentDashboard from './pages/StudentDashboard';
import StudentPerformanceAnalytics from './pages/StudentPerformanceAnalytics';
import MCQTestComponent from './components/MCQTestComponent';
>>>>>>> 18b3d244

// LearnAid Theme
const theme = createTheme({
  palette: {
    primary: {
<<<<<<< HEAD
      main: '#4361ee',
      light: '#7b96ff',
      dark: '#1565c0',
    },
    secondary: {
      main: '#ff9f1c',
    },
    success: {
      main: '#06d6a0',
    },
    info: {
      main: '#54c5eb',
    },
    warning: {
      main: '#ffd166',
    },
    error: {
      main: '#ef476f',
=======
      main: '#667eea',
      light: '#98a9f5',
      dark: '#4c63d2',
    },
    secondary: {
      main: '#764ba2',
      light: '#9575cd',
      dark: '#512da8',
>>>>>>> 18b3d244
    },
    background: {
      default: '#f8f9fa',
      paper: '#ffffff',
    },
    text: {
      primary: '#2c3e50',
      secondary: '#7f8c8d',
    },
  },
  typography: {
    fontFamily: [
<<<<<<< HEAD
      'Poppins',
=======
      'Inter',
>>>>>>> 18b3d244
      '-apple-system',
      'BlinkMacSystemFont',
      '"Segoe UI"',
      'Roboto',
      'sans-serif',
    ].join(','),
  },
  shape: {
    borderRadius: 12,
  },
});

const App: React.FC = () => {
  return (
    <ThemeProvider theme={theme}>
      <CssBaseline />
<<<<<<< HEAD
      <AuthProvider>
        <Router>
          <Routes>
            <Route path="/" element={<WelcomePage />} />
            <Route path="/login" element={<Login />} />
            <Route
              path="/app/*"
              element={
                <PrivateRoute>
                  <Layout>
                    <Routes>
                      <Route path="/" element={<Dashboard />} />
                      <Route path="/dashboard" element={<Dashboard />} />
                      <Route path="/courses" element={<Courses />} />
                      <Route path="/exams" element={<Exams />} />
                      <Route path="/students" element={<Students />} />
                      <Route path="/profile" element={<Profile />} />
                    </Routes>
                  </Layout>
                </PrivateRoute>
              }
            />
          </Routes>
        </Router>
      </AuthProvider>
=======
      <Router>
        <Box sx={{ display: 'flex', minHeight: '100vh' }}>
          <Layout>
            <Routes>
              <Route path="/" element={<Navigate to="/dashboard" replace />} />
              
              {/* Faculty Routes */}
              <Route path="/dashboard" element={<Dashboard />} />
              <Route path="/courses" element={<Courses />} />
              <Route path="/students" element={<Students />} />
              <Route path="/exams" element={<Exams />} />
              <Route path="/tasks" element={<Tasks />} />
              <Route path="/task-generation" element={<TaskGeneration />} />
              <Route path="/performance" element={<Performance />} />
              <Route path="/analytics" element={<Analytics />} />
              <Route path="/profile" element={<Profile />} />
              
              {/* Student Routes */}
              <Route path="/student-dashboard" element={<StudentDashboard />} />
              <Route path="/student-performance" element={<StudentPerformanceAnalytics />} />
              <Route path="/test/:assignmentId" element={<MCQTestComponent assignmentId={1} onComplete={() => window.location.href = '/student-dashboard'} />} />
              
              <Route path="*" element={<Navigate to="/dashboard" replace />} />
            </Routes>
          </Layout>
        </Box>
      </Router>
>>>>>>> 18b3d244
    </ThemeProvider>
  );
};

export default App;<|MERGE_RESOLUTION|>--- conflicted
+++ resolved
@@ -13,20 +13,19 @@
 import Analytics from './pages/Analytics';
 import TaskGeneration from './pages/TaskGeneration';
 import Profile from './pages/Profile';
-<<<<<<< HEAD
 import WelcomePage from './pages/Welcome';
-import './index.css';
-=======
 import StudentDashboard from './pages/StudentDashboard';
 import StudentPerformanceAnalytics from './pages/StudentPerformanceAnalytics';
 import MCQTestComponent from './components/MCQTestComponent';
->>>>>>> 18b3d244
+import Login from './pages/Login';
+import { AuthProvider } from './contexts/AuthContext';
+import PrivateRoute from './components/PrivateRoute';
+import './index.css';
 
 // LearnAid Theme
 const theme = createTheme({
   palette: {
     primary: {
-<<<<<<< HEAD
       main: '#4361ee',
       light: '#7b96ff',
       dark: '#1565c0',
@@ -45,16 +44,6 @@
     },
     error: {
       main: '#ef476f',
-=======
-      main: '#667eea',
-      light: '#98a9f5',
-      dark: '#4c63d2',
-    },
-    secondary: {
-      main: '#764ba2',
-      light: '#9575cd',
-      dark: '#512da8',
->>>>>>> 18b3d244
     },
     background: {
       default: '#f8f9fa',
@@ -67,11 +56,8 @@
   },
   typography: {
     fontFamily: [
-<<<<<<< HEAD
       'Poppins',
-=======
       'Inter',
->>>>>>> 18b3d244
       '-apple-system',
       'BlinkMacSystemFont',
       '"Segoe UI"',
@@ -88,7 +74,6 @@
   return (
     <ThemeProvider theme={theme}>
       <CssBaseline />
-<<<<<<< HEAD
       <AuthProvider>
         <Router>
           <Routes>
@@ -98,51 +83,36 @@
               path="/app/*"
               element={
                 <PrivateRoute>
-                  <Layout>
-                    <Routes>
-                      <Route path="/" element={<Dashboard />} />
-                      <Route path="/dashboard" element={<Dashboard />} />
-                      <Route path="/courses" element={<Courses />} />
-                      <Route path="/exams" element={<Exams />} />
-                      <Route path="/students" element={<Students />} />
-                      <Route path="/profile" element={<Profile />} />
-                    </Routes>
-                  </Layout>
+                  <Box sx={{ display: 'flex', minHeight: '100vh' }}>
+                    <Layout>
+                      <Routes>
+                        {/* Faculty Routes */}
+                        <Route path="/" element={<Dashboard />} />
+                        <Route path="/dashboard" element={<Dashboard />} />
+                        <Route path="/courses" element={<Courses />} />
+                        <Route path="/students" element={<Students />} />
+                        <Route path="/exams" element={<Exams />} />
+                        <Route path="/tasks" element={<Tasks />} />
+                        <Route path="/task-generation" element={<TaskGeneration />} />
+                        <Route path="/performance" element={<Performance />} />
+                        <Route path="/analytics" element={<Analytics />} />
+                        <Route path="/profile" element={<Profile />} />
+                        
+                        {/* Student Routes */}
+                        <Route path="/student-dashboard" element={<StudentDashboard />} />
+                        <Route path="/student-performance" element={<StudentPerformanceAnalytics />} />
+                        <Route path="/test/:assignmentId" element={<MCQTestComponent assignmentId={1} onComplete={() => window.location.href = '/app/student-dashboard'} />} />
+                        
+                        <Route path="*" element={<Navigate to="/dashboard" replace />} />
+                      </Routes>
+                    </Layout>
+                  </Box>
                 </PrivateRoute>
               }
             />
           </Routes>
         </Router>
       </AuthProvider>
-=======
-      <Router>
-        <Box sx={{ display: 'flex', minHeight: '100vh' }}>
-          <Layout>
-            <Routes>
-              <Route path="/" element={<Navigate to="/dashboard" replace />} />
-              
-              {/* Faculty Routes */}
-              <Route path="/dashboard" element={<Dashboard />} />
-              <Route path="/courses" element={<Courses />} />
-              <Route path="/students" element={<Students />} />
-              <Route path="/exams" element={<Exams />} />
-              <Route path="/tasks" element={<Tasks />} />
-              <Route path="/task-generation" element={<TaskGeneration />} />
-              <Route path="/performance" element={<Performance />} />
-              <Route path="/analytics" element={<Analytics />} />
-              <Route path="/profile" element={<Profile />} />
-              
-              {/* Student Routes */}
-              <Route path="/student-dashboard" element={<StudentDashboard />} />
-              <Route path="/student-performance" element={<StudentPerformanceAnalytics />} />
-              <Route path="/test/:assignmentId" element={<MCQTestComponent assignmentId={1} onComplete={() => window.location.href = '/student-dashboard'} />} />
-              
-              <Route path="*" element={<Navigate to="/dashboard" replace />} />
-            </Routes>
-          </Layout>
-        </Box>
-      </Router>
->>>>>>> 18b3d244
     </ThemeProvider>
   );
 };
